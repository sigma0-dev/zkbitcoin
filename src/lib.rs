--- conflicted
+++ resolved
@@ -11,11 +11,7 @@
 pub mod json_rpc_stuff;
 pub mod plonk;
 pub mod snarkjs;
-<<<<<<< HEAD
-=======
-pub mod srs;
 pub mod utils;
->>>>>>> 528270cf
 
 /// 1. Alice signs a transaction to deploy a smart contract.
 pub mod alice_sign_tx;
